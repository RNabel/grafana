--- conflicted
+++ resolved
@@ -59,16 +59,18 @@
 
 					<br />
 
-<<<<<<< HEAD
-					<div ng-if="ctrl.testing">
+					<div ng-if="ctrl.testing" class="gf-form-group">
 						<h5 ng-show="!ctrl.testing.done">Testing.... <i class="fa fa-spiner fa-spin"></i></h5>
-						<div class="alert-{{ctrl.testing.status}} alert">
-							<div class="alert-title">{{ctrl.testing.title}}</div>
-							<div ng-bind='ctrl.testing.message'></div>
+						<div class="alert-{{ctrl.testing.status}} alert" ng-show="ctrl.testing.done">
+							<div class="alert-icon">
+								<i class="fa fa-exclamation-triangle" ng-show="ctrl.testing.status === 'error'"></i>
+								<i class="fa fa-check" ng-show="ctrl.testing.status !== 'error'"></i>
+							</div>
+							<div class="alert-body">
+								<div class="alert-title">{{ctrl.testing.message}}</div>
+							</div>
 						</div>
 					</div>
-
-					<br />
 
 					<div class="gf-form-button-row">
 						<button type="submit" class="btn btn-success" ng-click="ctrl.saveChanges()">Save</button>
@@ -77,21 +79,6 @@
 						</button>
 						<a class="btn btn-link" href="datasources">Cancel</a>
 					</div>
-=======
-			<div ng-if="ctrl.testing" class="gf-form-group">
-				<h5 ng-show="!ctrl.testing.done">Testing.... <i class="fa fa-spiner fa-spin"></i></h5>
-				<div class="alert-{{ctrl.testing.status}} alert" ng-show="ctrl.testing.done">
-					<div class="alert-icon">
-							<i class="fa fa-exclamation-triangle" ng-show="ctrl.testing.status === 'error'"></i>
-							<i class="fa fa-check" ng-show="ctrl.testing.status !== 'error'"></i>
-					</div>
-					<div class="alert-body">
-						<div class="alert-title">{{ctrl.testing.message}}</div>
-					</div>
-				</div>
-			</div>
->>>>>>> 85bd1861
-
 				</form>
 			</div>
 
