--- conflicted
+++ resolved
@@ -141,22 +141,13 @@
   'jquery.flot.events',
   'jquery.flot.gauge',
 ];
-<<<<<<< HEAD
 
-for (let flotDep of flotDeps) {
+for (const flotDep of flotDeps) {
   exposeToPlugin(flotDep, { fakeDep: 1 });
 }
 
 export function importPluginModule(path: string): Promise<PluginExports> {
-  let builtIn = builtInPlugins[path];
-=======
-for (const flotDep of flotDeps) {
-  exposeToPlugin(flotDep, { fakeDep: 1 });
-}
-
-export function importPluginModule(path: string): Promise<any> {
   const builtIn = builtInPlugins[path];
->>>>>>> 35a24032
   if (builtIn) {
     return Promise.resolve(builtIn);
   }
